import os
import re
import numpy as np
import pandas as pd
from datetime import datetime
from datetime import timedelta

<<<<<<< HEAD
from typing import Any, Tuple
=======
from datetime import datetime
from datetime import timedelta
from typing import Any, Tuple

>>>>>>> c94acb7d
from src import config
from src import Workbook
from src.main import ExcelError


def is_iter(value: Any) -> bool:
    """Returns True if a value is a non-str iterable."""
    return hasattr(value, '__iter__') and not isinstance(value, str)


def format_values(values: Any, rows: int, col: int) -> Tuple[Tuple[Any, ...], ...]:
    """Formats values into tuples appropriate for passing to an excel range.

    Values will be transformed into a tuple containing 'rows' number of tuples, each of length 'cols'. These tuples are
    padded with None. This format is essentially a sequence of row values.

    Arguments:
         values: values to reshape. This can be a single value, or an iterable of values.
         rows: int, the number of tuples in the resulting tuple. This should be equal to the number of rows in the range the
            values will be written to.
         cols: int, the number of values in each tuple inside the resulting tuple. This should be equal to the number of
            columns in the range the values will be written to.

    Returns:
        Tuple.

    Raises:
        ExcelError if the passed values are longer than the passed (rows, columns) dimensions.
    """
    if not is_iter(values):
        values = (values,)
    elif any(is_iter(v) for v in values):
        values = tuple(v if is_iter(v) else (v,) for v in values)
    else:
        values = (values,)
    if len(values) > rows or max([len(v) if is_iter(v) else 1 for v in values]) > col:
        raise ExcelError('Dimensions of values passed exceed dimensions of range.')
    array = np.full(shape=(rows, col), fill_value=None)
    for i, value in enumerate(values):
        if isinstance(value, (list, tuple)):
            for j, v in enumerate(value):
                array[i, j] = v
        else:
            array[0, i] = value
    return tuple(map(tuple, array))


def get_extension(filepath: str) -> str:
    """Returns the file extension from a filepath, the suffix delimited by (and including) the final fullstop.

    Arguments:
        filepath: str, the path to a file. Can be full path or absolute.

    Returns:
        The extension as a string, including the leading fullstop. If no suffix is found, returns None instead.
    """
    ext = ''.join(re.findall('\.[^.]*$', str(filepath)))
    return ext if ext else None


def validate_file_type(filepath: str) -> str:
    """Checks if a file is a type that is supported by Microsoft Excel.

    Supported formats are defined in the config file.

    Arguments:
        filepath: str, the path to a file. Can be full path or absolute.

    Returns:
        The passed filepath.

    Raises:
        ExcelError if the file type is not supported.
    """
    ext = get_extension(filepath)
    if ext is not None:
        if not ext in config.supported_exts:
            raise ExcelError(f"Filetype {ext} is not a supported format for Microsoft Excel.")
    return filepath


def number_to_date(number: int) -> datetime.date:
    date_origin = datetime(1899, 12, 30)
    new_date = date_origin + timedelta(days=number)
    return new_date


def date_to_number(date: datetime.date) -> int:
    date_origin = datetime(1899, 12, 30).date()
    number = (date - date_origin).days()
    return number


def excel2df(filepath: str, sheet_name: str) -> pd.DataFrame:
    with Workbook(filepath) as excel:
        temp_path = 'C:\\Windows\\Temp\\tmpExcel.csv'
        excel.app.Application.DisplayAlerts = False
        if sheet_name:
            excel.active_sheet = sheet_name
        excel.save_as(temp_path)
    df = pd.read_csv(temp_path)
    os.unlink(temp_path)
    return df<|MERGE_RESOLUTION|>--- conflicted
+++ resolved
@@ -1,21 +1,11 @@
-import os
 import re
 import numpy as np
-import pandas as pd
-from datetime import datetime
-from datetime import timedelta
 
-<<<<<<< HEAD
-from typing import Any, Tuple
-=======
 from datetime import datetime
 from datetime import timedelta
 from typing import Any, Tuple
 
->>>>>>> c94acb7d
 from src import config
-from src import Workbook
-from src.main import ExcelError
 
 
 def is_iter(value: Any) -> bool:
@@ -106,13 +96,6 @@
     return number
 
 
-def excel2df(filepath: str, sheet_name: str) -> pd.DataFrame:
-    with Workbook(filepath) as excel:
-        temp_path = 'C:\\Windows\\Temp\\tmpExcel.csv'
-        excel.app.Application.DisplayAlerts = False
-        if sheet_name:
-            excel.active_sheet = sheet_name
-        excel.save_as(temp_path)
-    df = pd.read_csv(temp_path)
-    os.unlink(temp_path)
-    return df+class ExcelError(Exception):
+    """Replaces pywintypes.com_error with more informative error messages."""
+    pass