"""
    automate_excel: automate Microsoft Excel spreadsheets with python
    Copyright (C) 2020 Chris Charlton
    <https://github.com/chrispcharlton/automate_excel/>
    <chrispcharlton@gmail.com>
    This program is free software: you can redistribute it and/or modify
    it under the terms of the GNU General Public License as published by
    the Free Software Foundation, either version 3 of the License, or
    (at your option) any later version.
    This program is distributed in the hope that it will be useful,
    but WITHOUT ANY WARRANTY; without even the implied warranty of
    MERCHANTABILITY or FITNESS FOR A PARTICULAR PURPOSE.  See the
    GNU General Public License for more details.
    You should have received a copy of the GNU General Public License
    along with this program.  If not, see <https://www.gnu.org/licenses/>.
"""

import os
import atexit
import win32com.client
import pywintypes
import pandas as pd

from src import config, Sheet, Range
from src.tools import get_extension, validate_file_type, ExcelError


class Workbook():
    """Opens a connection to a Microsoft Excel application.
    Attributes:
        save_on_close: bool, if True, the open workbook will be automatically saved
        (if possible) when it is closed.
        quit_on_close: bool, if True, the application will be quit when a workbook is closed.
        app: win32com.client.dynamic.CDispatch, the connected Microsoft Excel application.
        workbook: win32com.client.dynamic.CDispatch, the open Excel workbook.
    Arguments:
        filepath: The path to a file to open with Microsoft Excel.
        visible: bool, if False the application will not appear as a visible window.
        save_on_close: bool, if True, the open workbook will be automatically saved
            (if possible) when it is closed.
        quit_on_close: bool, if True, the application will be quit when a workbook is closed.
        display_alerts: bool, if True Microsoft Excel will display pop up alert windows which
            may interrupt control of the application.
        password: str or None, the password required to open the file defined by filepath.
            Not necessary if the file is not password-protected.
        write_reserved_password: str or None, the password required to write
            changes to the file defined by filepath. Not necessary if the file is not
            password-protected or you do not intend to write to the file.
    """
    def __init__(self, filepath:str=None, visible:bool=False, save_on_close:bool=False,
                 quit_on_close:bool=False, display_alerts:bool=False, password:str or None=None,
                 write_reserved_password:str or None=None):
        self.Workbook = None
        self.open(validate_file_type(filepath),
                  visible,
                  save_on_close,
                  quit_on_close,
                  display_alerts,
                  password,
                  write_reserved_password)
        atexit.register(self.app.Application.Quit)

    def __enter__(self):
        return self

    def __exit__(self, exctype, excinst, excb):
        self.close()

    def __getitem__(self, item):
        return Range(self.app, item)

    def __setitem__(self, key, value):
        Range(self.app, key).values = value

    @property
    def path(self):
        """Returns the full path to the open workbook as a string."""
        return os.path.join(self.workbook.Path, self.workbook.Name)

    @property
    def dir(self):
        """Returns the path to the directory of the open workbook as a string."""
        return self.workbook.Path

    @property
    def name(self):
        """Returns the file name of the open workbook as a string."""
        return self.app.ActiveWorkbook.Name

    @property
    def sheet_names(self):
        """Returns a list of names of each worksheet in the open workbook."""
        return [sheet.Name for sheet in self.app.Sheets]

    @property
    def active_sheet(self):
        """Returns the name of the currently active worksheet as a string."""
        return Sheet(self)

    @active_sheet.setter
    def active_sheet(self, name:str):
        """Activates the given worksheet.
        Arguments:
            name: str, the name of the worksheet.
        Raises:
            ExcelError if name is not a sheet in the open workbook.
        """
        if not self.sheet_exists(name):
            raise ExcelError(f"No sheet named '{name}' in {self.name}.")
        try:
            self.app.Worksheets(name).Activate()
        # pylint: disable=no-member
        except pywintypes.com_error as com_error:
            raise ExcelError(f"Could not open sheet '{name}'.") from com_error

    def open(self, filepath:str or None, visible:bool, save_on_close:bool,
             quit_on_close:bool, display_alerts:bool, password: str or None,
             write_reserved_password:str or None):
        """Opens a Microsoft Excel application.
        If a string is passed to the filepath argument the application will attempt to open that file.
        If the file does not exist a new file will be opened and saved to the provided filepath.
        Arguments:
            filepath: The path to a file to open with Microsoft Excel.
            visible: bool, if False the application will not appear as a visible window.
            save_on_close: bool, if True, the open workbook will be automatically saved
                (if possible) when it is closed.
            quit_on_close: bool, if True, the application will be quit when a workbook is closed.
            display_alerts: bool, if True Microsoft Excel will display pop up alert windows.
                This may interrupt control of the application.
            password: str or None, the password required to open the file defined by filepath.
                Not necessary if the file is not password-protected.
            write_reserved_password: str or None, the password required to write changes to
                the file defined by filepath. Not necessary if the file is not password-protected
                or you do not intend to write to the file.
        Returns:
            self
        Raises:
            ExcelError if a connection to the Microsoft Excel application could not be established.
            ExcelError if the file passed to filepath fails to open.
        """
        try:
            self.app = win32com.client.dynamic.Dispatch('Excel.Application')
        # pylint: disable=no-member
        except pywintypes.com_error as com_error:
            raise ExcelError('Could not open Microsoft Excel Application.') from com_error
        self.app.Visible = visible
        self.app.Application.DisplayAlerts = display_alerts
        self.app.AskToUpdateLinks = False

        self.save_on_close = save_on_close
        self.quit_on_close = quit_on_close

        if filepath is not None and os.path.exists(filepath):
            path = os.path.abspath(filepath)
            try:
                # TODO: provide options for the inputs that are hardcoded in the Open() call
                self.workbook = self.app.Application.Workbooks.Open(path, False, False,
                                                                    None, password,
                                                                    write_reserved_password)
            # pylint: disable=no-member
            except pywintypes.com_error as com_error:
                raise ExcelError(f"Could not open file '{filepath}'.") from com_error
        else:
            self.workbook = self.app.Application.Workbooks.Add()
            if filepath:
                path = os.path.abspath(filepath)
                self.save_as(path)
        return self

    def close(self):
        """Closes the current open workbook.
        If the save_on_close attribute is True, the workbook will be saved before closing.
        If the quit_on_close attribute is True the Microsoft Excel application will be quit as
        well. Note that this will also close workbooks that were not opened with this instance
        of the application.
        """
        self.workbook.Close(self.save_on_close)
        if self.quit_on_close:
            self.quit()

    def quit(self):
        """Closes the Excel application."""
        self.app.Application.Quit()

    def sheet(self, name: str):
        """Returns a connection to a specific sheet.
        Note that this will not make the sheet the active sheet. It is generally preferable
        to interact with worksheets via the active_sheet property for this reason.
        Arguments:
            name: str, the name of the worksheet.
        Returns:
            A Sheet object.
        Raises:
            ExcelError if 'name' is not a sheet in the open workbook.
        """
        if not self.sheet_exists(name):
            raise ExcelError(f"No sheet named '{name}' in {self.name}.")
        return Sheet(self, name)

    def sheet_exists(self, name: str):
        """Checks if a worksheet exists in the open workbook.
        Arguments:
            name: str, the name of the worksheet.
        Returns:
            True if there is a sheet called 'name' in the open workbook, otherwise False.
        """
        return name in self.sheet_names

    def add_sheet(self, name:str, before:str or None=None, after:str or None=None):
        """Creates a new sheet in the open workbook.
        If no sheet names are passed to before or after, the sheet will be created
        behind all existing sheets.
        Arguments:
            name: str, the name to give the new worksheet.
            before: str or None, name of the worksheet to insert the new worksheet in front of.
            after: str or None, name of the worksheet to insert the new worksheet behind.
        Returns:
            A Sheet object connected to the new worksheet.
        Raises:
            ExcelError if a sheet with the given name already exists in the open workbook.
        """
        if not self.sheet_exists(name):
            if before:
                before = self.app.Worksheets(before)
            if after:
                after = self.app.Worksheets(after)
            if not before and not after:
                after = self.app.Worksheets(self.app.Worksheets.Count)
            newsheet = self.app.Worksheets.Add(Before=before, After=after)
            newsheet.Name = name
        else:
            raise ExcelError(f"'{name}' is already a sheet in {self.name}.")
        return Sheet(self, name)

    def save(self):
        """Saves the open workbook.
        Raises:
            ExcelError if saving failed.
        """
        try:
            self.app.ActiveWorkbook.Save()
        # pylint: disable=no-member
        except pywintypes.com_error as com_error:
            raise ExcelError(f"Failed to save workbook '{self.name}'") from com_error

    def save_as(self, filepath:str, password:str or None=None,
                write_reserved_password:str or None=None,
                read_only_recommended:bool=False):
        """Saves the open workbook as a new file.
        The new file will become the open workbook. If the provided filepath includes a file
        extension, the new file will be of that type. Otherwise the new file type will be the
        default save format of the Microsoft Excel application being used.
        Arguments:
            filepath: The path to save the new file as.
            password: str or None, the password to add to the new file.
                not password-protected.
            write_reserved_password: str or None, the write-reserved password to add to the new file.
                If None the new file will not require a password to write to the file.
            read_only_recommended: bool, if True, the new file will prompt a user to choose between
                read-only and write mode when opening the new file.
        Raises:
            ExcelError if the file can not be saved.
        """
        ext = get_extension(filepath)
        if ext is not None:
            validate_file_type(filepath)
            code = config.ext_save_codes[ext]
        else:
            code = self.app.DefaultSaveFormat
        try:
            self.app.ActiveWorkbook.SaveAs(filepath, code, password,
                                           write_reserved_password,
                                           read_only_recommended)
        except Exception as excel_error:
            raise ExcelError(f"Could not save workbook '{self.name}' as '{filepath}.' \n"
                             f"Check that the destination path is correctly formatted.") from excel_error

    def save_copy_as(self, filepath: str):
        """Saves a copy of the open workbook as a new file.
        The copy is a different file from the open workbook. When saving a copy, the filepath
        must include the file type extension.
        Arguments:
            filepath: The path to save the new file as.
        Raises:
            ExcelError if the file can not be saved.
        """
        ext = get_extension(filepath)
        if ext is not None:
            validate_file_type(ext)
        else:
            raise ExcelError('Saving as a copy requires the path to include a file extension.')
        try:
            self.app.ActiveWorkbook.SaveCopyAs(filepath)
        except Exception as excel_error:
            raise ExcelError(f"Could not save a copy of workbook '{self.name}' as '{filepath}.' \n"
                             f"Check that the destination path is correctly formatted.") from excel_error

    def calculate(self, active_sheet_only: bool=False):
        """Recalculates the values of any cells containing formulas.
        Arguments:
            active_sheet_only: bool, if True only formulas on the active sheet will be recalculated.
        """
        if active_sheet_only:
            self.app.ActiveSheet.Calculate()
        else:
            self.app.Application.Calculate()

    def refresh_pivots(self):
        """Refreshes all pivot tables in the workbook.
        """
        sheets = len([sheet.Name for sheet in self.app.Sheets])
        for sheet in range(sheets):
            worksheet = self.workbook.Worksheets[sheet]
            worksheet.Unprotect()  # if protected

            pivotCount = worksheet.PivotTables().Count
            for i in range(1, pivotCount + 1):
                worksheet.PivotTables(i).PivotCache().Refresh()

    def run_macro(self, name: str):
        """Runs a macro of the open workbook.
        Arguments:
            name: str, the name of the macro to run.
        Raises:
            ExcelError if an error occurs will trying to run the macro.
        """
        try:
            self.app.Application.Run(name)
        except Exception as excel_error:
            raise ExcelError(f"Could not run macro '{name}' in workbook '{self.name}'.") from excel_error

    def autofit(self):
        self.workbook.ActiveSheet.Columns.AutoFit()


<<<<<<< HEAD
=======
class Range():
    """An object representing a range of cells in a Microsoft Excel workbook.

    Attributes:
        app: the Microsoft Excel application that the workbook the range belongs to is open in.
        sheet: the win32com.client.CDispatch object referring to the worksheet that
            this cell range is on.
        dim: tuple, the number of columns, rows in this range.
        rows: int, the number of rows in the range.
        columns: int, the number of columns in the range.
        values: tuple, the values of the cells in the range.
        name: str or None, name of the range in the workbook if it has one.
        start_cell: The first cell in the range (top-left corner).
        address: str, refers to the definition of the range (without $). e.g. 'A1:B2'.
        number_format: str, code denoting the formatting rules for numbers in this cell.
        has_data_validation: bool, True if a range has data validation rules applied.
        comment: str or None, the comment (if any) attached to the first cell in the range.
        _range: the win32com.client.CDispatch object referring to this range.

    Arguments:
        application: win32com.client.CDispatch, the Microsoft Excel application that the workbook
            the range belongs to is open in.
        range: str, the cell reference in Microsoft Excel syntax.

    Examples:
        The range can be referenced as a string or as a number combination. In the following example, cell 'A5' is
        equivalent to tuple (1, 5):
            >>>spreadhseet['A5']

            >>>spreadsheet[1, 5]

        A range of more than one cell can be called as well using string or tuple combinations. In the following
        example, the range 'A1:B5' is equivalent to ((1, 1), (5, 1)):
            >>>spreadsheet['A1:B5']

            >>>spreadsheet[(1, 1), (5, 1)]
    """
    def __init__(self, application: win32com.client.CDispatch,
                 range: Union[str, Tuple[int, int], Tuple[Tuple[int, int], Tuple[int, int]]]):
        self.app = application
        try:
            if isinstance(range, tuple):
                if isinstance(range[0], tuple):
                    self._range = application.Range(application.Cells(range[0][0], range[0][1]),
                                                    application.Cells(range[1][0], range[1][1]))
                else:
                    self._range = application.Cells(range[0], range[1])
            else:
                self._range = application.Range(range)
        # pylint: disable=no-member
        except pywintypes.com_error as com_error:
            raise ExcelError('Could not find range "' + range + '"') from com_error

    def __len__(self):
        list_of_values = [element for tupl in self._range for element in tupl]
        return len(list_of_values)

    def __eq__(self, other):
        return self.address == other.address and self.sheet == other.sheet and self.app == other.app

    @property
    def sheet(self):
        """Returns the win32com.client.CDispatch object referring to the worksheet
        that this cell range is on"""
        return self._range.Worksheet

    @property
    def dim(self):
        """Returns the number of columns, rows in this range as a tuple"""
        return self._range.Columns.Count, self._range.Rows.Count

    @property
    def rows(self):
        """Returns the amount of rows in the range"""
        return self._range.Rows.Count

    @property
    def columns(self):
        """Returns the amount of columns in the range"""
        return self._range.Columns.Count

    @property
    def values(self):
        """Returns the values of the cells in the range"""
        return self._range.Value2

    @property
    def name(self):
        """Returns the name of the range if applicable"""
        try:
            return self._range.Name.Name
        # pylint: disable=no-member
        except pywintypes.com_error:
            return None

    @property
    def start_cell(self):
        """Returns the first cell in the range"""
        return self.address.split(':')[0]

    @property
    def address(self):
        """Returns the definition of the range (without $)"""
        return re.sub('\$','', self._range.Address)

    @property
    def number_format(self):
        """Returns code denoting the formatting rules for numbers in this cell."""
        return self._range.NumberFormat

    @property
    def has_data_validation(self):
        """Returns a bool dependant on whether the range has data validation."""
        try:
            type = self._range.Validation.Type
            return True
        except:
            return False

    @property
    def comment(self):
        """Returns the comment (if any) attached to the first cell in the range."""
        if self._range.Cells(1).Comment:
            return self._range.Cells(1).Comment.Text()
        return None

    @comment.setter
    def comment(self, text: str):
        """Adds a comment to the first cell in a range.

        For example, if the range is 'A1:B2' then the comment will be added to cell 'A1'.
        Other comments will be removed from the cell.

        Arguments:
            text: str, the comment to add.
        """
        self.clear('comments')
        if text is not None:
            self._range.Cells(1).AddComment(text)

    @values.setter
    def values(self, values):
        """Sets the values of the cells in a range.

        Arguments:
            values: the values to insert into cells. This can be a single value (will set only the first cell of the
                range), an iterable or a pandas DataFrame. If fewer values are passed then there are cells in the range,
                the remaining cells will be left blank.

        Examples:
            The values can be single values, for example:
                >>>spreadsheet['A1'].values = 1

                >>>spreadsheet[(1, 2), (2, 5)].values = 'abc'

            Or an iterable (which can contain other iterables to form a matrix-like data structure), for example:
                >>>spreadsheet['A1:B2'].values = (('a', 'b'), ('c', 'd'))

            Or a pandas DataFrame. If a DataFrame is passed the column names and index will not be inserted, only the
            values of the DataFrame will be used.
        """
        if isinstance(values, pd.core.frame.DataFrame):
            values = tuple(map(tuple, values.values))
        values = format_values(values, self.rows, self.columns)
        self._range.Value2 = values

    @name.setter
    def name(self, name: str):
        """Adds a name to the range."""
        self.app.Names.Add(Name=name, RefersTo=self.app.ActiveSheet.Range(self.address))

    @number_format.setter
    def number_format(self, format_string: str):
        """Sets the number format of the range to a given code.

        For more information on number format codes in Microsoft Excel, see
        https://support.office.com/en-gb/article/number-format-codes-5026bbd6-04bc-48cd-bf33-80f18b4eae68?ui=en-US&rs=en-GB&ad=GB
        """
        self._range.NumberFormat = format_string

    def calculate(self):
        """Recalculates the values of any formulas in the range."""
        self._range.Calculate()

    def select_table(self):
        """Adds all non-empty adjacent cells to the range.

        The current range will be extended first horizontally and then vertically until a blank cell is encountered.
        Similar in functionality to using ctrl + shift + down/right arrow keys in Microsoft Excel.

        Returns:
            Self, after modifying self._range to be the new range.

        Examples:
            The table selection is done by referencing the starting cell as follows:
                >>>spreadsheet['B10'].select_table()
        """
        if self.app.Range(self.start_cell).GetOffset(0, 1).Value2 is None:
            end_column = re.findall('[A-Z]+',
                                    self.start_cell)[0]
        else:
            end_column = re.findall('[A-Z]+',
                                    self.app.Range(self.start_cell)
                                    .End(config.xlToRight)
                                    .Address
                                    .replace('$', ''))[0]
        if self.app.Range(self.start_cell).GetOffset(1, 0).Value2 is None:
            end_index = re.findall('[0-9]+',
                                    self.start_cell)[0]
        else:
            end_index = re.findall('[0-9]+',
                                   self.app.Range(self.start_cell)
                                   .End(config.xlDown)
                                   .Address
                                   .replace('$', ''))[0]
        end_cell = ''.join([end_column,end_index])
        self._range = self.app.Range(':'.join([self.start_cell,
                                               end_cell]))
        return self

    def to_dataframe(self, header: bool=False, index: bool=False):
        """Returns a pandas DataFrame of the values in the range.

        Arguments:
            header: bool, if True, the first row in the range will be used as column names.
            index: bool, if True, the first column in the range will be used as index names.

        Returns:
            A pandas DataFrame.
        """
        if self.values:
            dataframe = pd.DataFrame(list(self.values))
            if header:
                dataframe.columns = dataframe.iloc[0]
                dataframe = dataframe.iloc[1:]
            if index:
                dataframe.set_index(dataframe.columns[0],drop=True,inplace=True)
            return dataframe
        return None

    def copy(self):
        """Copies the range to clipboard."""
        self._range.Select()
        self._range.Copy()

    def cut(self):
        """Copies the range to clipboard and clears the range."""
        self._range.Select()
        self._range.Cut()

    def paste(self):
        """Paste from clipboard into the range."""
        self._range.Select()
        self.app.ActiveSheet.Paste()

    def clear_all(self):
        """Removes everything from the range (both values and formatting)"""
        self._range.Clear()

    def clear_values(self):
        """Removes the values from the range"""
        self._range.ClearContents()

    def clear_formatting(self):
        """Removes all formatting from the range including comments and outlines"""
        self._range.ClearFormats()
        self._range.ClearComments()
        self._range.ClearOutline()

    def data_validation_from_list(self, list: list):
        """Adds data validation to the range based on a list of values.

        This adds a drop down menu to the range allowing users to select a value based
        on the contents of 'list'. This is not enforced when interacting with Microsoft
        Excel via this package or VBA however.

        Arguments:
            list: list, the list of values allowed for this range.
        """
        formula = ','.join([str(i) for i in list])
        self._range.Validation.Delete()
        self._range.Validation.Add(Type=3, AlertStyle=1, Operator=1, Formula1=formula)


class Sheet():
    """A specific worksheet in a Microsoft Excel workbook.

    This object contains attributes and methods for interacting with the worksheet.

    Attributes:
        workbook: the Workbook instance that represents the workbook that contains this sheet.
        sheet: the win32com.client.CDispatch object referring to this worksheet in Microsoft Excel.
        name: str, the name of the worksheet.

    Arguments:
        workbook: Workbook, a workbook instance referring to the open
            workbook that this sheet exists in.
        name: str or None, the name of the worksheet to access.
            If None, the active worksheet will be used.
    """
    def __init__(self, workbook: Workbook, name: str=None):
        self.workbook = workbook
        if name:
            self.sheet = workbook.app.Worksheets(name)
        else:
            self.sheet = workbook.app.ActiveSheet

    @property
    def name(self):
        """Returns the name of the worksheet"""
        return self.sheet.Name

    @name.setter
    def name(self, name: str):
        """Renames the worksheet."""
        self.sheet.Name = name

    def to_csv(self, path:str or None=None,
               password: str or None=None,
               write_reserved_password: str or None=None,
               read_only_recommended: bool=False):
        """Saves the contents of the worksheet as a .csv file.

        Arguments:
            path: str or None, the path to the new file. If no path is supplied,
                the workbook name will be used.
            password: str or None, the password to add to the new file. If None the new file
                will not be password-protected.
            write_reserved_password: str or None, the write-reserved password to add to the new
                file. If None the new file will not require a password to write to the file.
            read_only_recommended: bool, if True, the new file will prompt a user to choose
                between read-only and write mode when opening the new file.

        Raises:
            ExcelError if the .csv fails to save.
        """
        if path is None:
            path = self.workbook.path.replace(get_extension(self.workbook.path), '')
        if not get_extension(path) == '.csv':
            path = path + '.csv'
        try:
            self.sheet.SaveAs(path, config.ext_save_codes['.csv'],
                              password, write_reserved_password, read_only_recommended)
        # pylint: disable=no-member
        except pywintypes.com_error as com_error:
            raise ExcelError(f"Failed to save sheet {self.name} as '{path}'") from com_error

    def open_in_new_workbook(self):
        """Opens a new workbook that contains only a copy of the sheet."""
        self.sheet.Copy()


>>>>>>> d2a051a6
def excel2df(filepath: str, sheet_name: str):
    """Creates a dataframe based on a provided excel sheet.
    Arguments:
        filepath: str, the path to the excel file
        sheet_name: str, the specific sheet name to be converted
    Returns:
        A dataframe based on the sheet specified.
        """
    with Workbook(filepath) as excel:
        temp_path = 'C:\\Windows\\Temp\\tmpExcel.csv'
        excel.app.Application.DisplayAlerts = False
        if sheet_name:
            excel.active_sheet = sheet_name
        excel.save_as(temp_path)
    dataframe = pd.read_csv(temp_path)
    os.unlink(temp_path)
    return dataframe<|MERGE_RESOLUTION|>--- conflicted
+++ resolved
@@ -332,362 +332,6 @@
     def autofit(self):
         self.workbook.ActiveSheet.Columns.AutoFit()
 
-
-<<<<<<< HEAD
-=======
-class Range():
-    """An object representing a range of cells in a Microsoft Excel workbook.
-
-    Attributes:
-        app: the Microsoft Excel application that the workbook the range belongs to is open in.
-        sheet: the win32com.client.CDispatch object referring to the worksheet that
-            this cell range is on.
-        dim: tuple, the number of columns, rows in this range.
-        rows: int, the number of rows in the range.
-        columns: int, the number of columns in the range.
-        values: tuple, the values of the cells in the range.
-        name: str or None, name of the range in the workbook if it has one.
-        start_cell: The first cell in the range (top-left corner).
-        address: str, refers to the definition of the range (without $). e.g. 'A1:B2'.
-        number_format: str, code denoting the formatting rules for numbers in this cell.
-        has_data_validation: bool, True if a range has data validation rules applied.
-        comment: str or None, the comment (if any) attached to the first cell in the range.
-        _range: the win32com.client.CDispatch object referring to this range.
-
-    Arguments:
-        application: win32com.client.CDispatch, the Microsoft Excel application that the workbook
-            the range belongs to is open in.
-        range: str, the cell reference in Microsoft Excel syntax.
-
-    Examples:
-        The range can be referenced as a string or as a number combination. In the following example, cell 'A5' is
-        equivalent to tuple (1, 5):
-            >>>spreadhseet['A5']
-
-            >>>spreadsheet[1, 5]
-
-        A range of more than one cell can be called as well using string or tuple combinations. In the following
-        example, the range 'A1:B5' is equivalent to ((1, 1), (5, 1)):
-            >>>spreadsheet['A1:B5']
-
-            >>>spreadsheet[(1, 1), (5, 1)]
-    """
-    def __init__(self, application: win32com.client.CDispatch,
-                 range: Union[str, Tuple[int, int], Tuple[Tuple[int, int], Tuple[int, int]]]):
-        self.app = application
-        try:
-            if isinstance(range, tuple):
-                if isinstance(range[0], tuple):
-                    self._range = application.Range(application.Cells(range[0][0], range[0][1]),
-                                                    application.Cells(range[1][0], range[1][1]))
-                else:
-                    self._range = application.Cells(range[0], range[1])
-            else:
-                self._range = application.Range(range)
-        # pylint: disable=no-member
-        except pywintypes.com_error as com_error:
-            raise ExcelError('Could not find range "' + range + '"') from com_error
-
-    def __len__(self):
-        list_of_values = [element for tupl in self._range for element in tupl]
-        return len(list_of_values)
-
-    def __eq__(self, other):
-        return self.address == other.address and self.sheet == other.sheet and self.app == other.app
-
-    @property
-    def sheet(self):
-        """Returns the win32com.client.CDispatch object referring to the worksheet
-        that this cell range is on"""
-        return self._range.Worksheet
-
-    @property
-    def dim(self):
-        """Returns the number of columns, rows in this range as a tuple"""
-        return self._range.Columns.Count, self._range.Rows.Count
-
-    @property
-    def rows(self):
-        """Returns the amount of rows in the range"""
-        return self._range.Rows.Count
-
-    @property
-    def columns(self):
-        """Returns the amount of columns in the range"""
-        return self._range.Columns.Count
-
-    @property
-    def values(self):
-        """Returns the values of the cells in the range"""
-        return self._range.Value2
-
-    @property
-    def name(self):
-        """Returns the name of the range if applicable"""
-        try:
-            return self._range.Name.Name
-        # pylint: disable=no-member
-        except pywintypes.com_error:
-            return None
-
-    @property
-    def start_cell(self):
-        """Returns the first cell in the range"""
-        return self.address.split(':')[0]
-
-    @property
-    def address(self):
-        """Returns the definition of the range (without $)"""
-        return re.sub('\$','', self._range.Address)
-
-    @property
-    def number_format(self):
-        """Returns code denoting the formatting rules for numbers in this cell."""
-        return self._range.NumberFormat
-
-    @property
-    def has_data_validation(self):
-        """Returns a bool dependant on whether the range has data validation."""
-        try:
-            type = self._range.Validation.Type
-            return True
-        except:
-            return False
-
-    @property
-    def comment(self):
-        """Returns the comment (if any) attached to the first cell in the range."""
-        if self._range.Cells(1).Comment:
-            return self._range.Cells(1).Comment.Text()
-        return None
-
-    @comment.setter
-    def comment(self, text: str):
-        """Adds a comment to the first cell in a range.
-
-        For example, if the range is 'A1:B2' then the comment will be added to cell 'A1'.
-        Other comments will be removed from the cell.
-
-        Arguments:
-            text: str, the comment to add.
-        """
-        self.clear('comments')
-        if text is not None:
-            self._range.Cells(1).AddComment(text)
-
-    @values.setter
-    def values(self, values):
-        """Sets the values of the cells in a range.
-
-        Arguments:
-            values: the values to insert into cells. This can be a single value (will set only the first cell of the
-                range), an iterable or a pandas DataFrame. If fewer values are passed then there are cells in the range,
-                the remaining cells will be left blank.
-
-        Examples:
-            The values can be single values, for example:
-                >>>spreadsheet['A1'].values = 1
-
-                >>>spreadsheet[(1, 2), (2, 5)].values = 'abc'
-
-            Or an iterable (which can contain other iterables to form a matrix-like data structure), for example:
-                >>>spreadsheet['A1:B2'].values = (('a', 'b'), ('c', 'd'))
-
-            Or a pandas DataFrame. If a DataFrame is passed the column names and index will not be inserted, only the
-            values of the DataFrame will be used.
-        """
-        if isinstance(values, pd.core.frame.DataFrame):
-            values = tuple(map(tuple, values.values))
-        values = format_values(values, self.rows, self.columns)
-        self._range.Value2 = values
-
-    @name.setter
-    def name(self, name: str):
-        """Adds a name to the range."""
-        self.app.Names.Add(Name=name, RefersTo=self.app.ActiveSheet.Range(self.address))
-
-    @number_format.setter
-    def number_format(self, format_string: str):
-        """Sets the number format of the range to a given code.
-
-        For more information on number format codes in Microsoft Excel, see
-        https://support.office.com/en-gb/article/number-format-codes-5026bbd6-04bc-48cd-bf33-80f18b4eae68?ui=en-US&rs=en-GB&ad=GB
-        """
-        self._range.NumberFormat = format_string
-
-    def calculate(self):
-        """Recalculates the values of any formulas in the range."""
-        self._range.Calculate()
-
-    def select_table(self):
-        """Adds all non-empty adjacent cells to the range.
-
-        The current range will be extended first horizontally and then vertically until a blank cell is encountered.
-        Similar in functionality to using ctrl + shift + down/right arrow keys in Microsoft Excel.
-
-        Returns:
-            Self, after modifying self._range to be the new range.
-
-        Examples:
-            The table selection is done by referencing the starting cell as follows:
-                >>>spreadsheet['B10'].select_table()
-        """
-        if self.app.Range(self.start_cell).GetOffset(0, 1).Value2 is None:
-            end_column = re.findall('[A-Z]+',
-                                    self.start_cell)[0]
-        else:
-            end_column = re.findall('[A-Z]+',
-                                    self.app.Range(self.start_cell)
-                                    .End(config.xlToRight)
-                                    .Address
-                                    .replace('$', ''))[0]
-        if self.app.Range(self.start_cell).GetOffset(1, 0).Value2 is None:
-            end_index = re.findall('[0-9]+',
-                                    self.start_cell)[0]
-        else:
-            end_index = re.findall('[0-9]+',
-                                   self.app.Range(self.start_cell)
-                                   .End(config.xlDown)
-                                   .Address
-                                   .replace('$', ''))[0]
-        end_cell = ''.join([end_column,end_index])
-        self._range = self.app.Range(':'.join([self.start_cell,
-                                               end_cell]))
-        return self
-
-    def to_dataframe(self, header: bool=False, index: bool=False):
-        """Returns a pandas DataFrame of the values in the range.
-
-        Arguments:
-            header: bool, if True, the first row in the range will be used as column names.
-            index: bool, if True, the first column in the range will be used as index names.
-
-        Returns:
-            A pandas DataFrame.
-        """
-        if self.values:
-            dataframe = pd.DataFrame(list(self.values))
-            if header:
-                dataframe.columns = dataframe.iloc[0]
-                dataframe = dataframe.iloc[1:]
-            if index:
-                dataframe.set_index(dataframe.columns[0],drop=True,inplace=True)
-            return dataframe
-        return None
-
-    def copy(self):
-        """Copies the range to clipboard."""
-        self._range.Select()
-        self._range.Copy()
-
-    def cut(self):
-        """Copies the range to clipboard and clears the range."""
-        self._range.Select()
-        self._range.Cut()
-
-    def paste(self):
-        """Paste from clipboard into the range."""
-        self._range.Select()
-        self.app.ActiveSheet.Paste()
-
-    def clear_all(self):
-        """Removes everything from the range (both values and formatting)"""
-        self._range.Clear()
-
-    def clear_values(self):
-        """Removes the values from the range"""
-        self._range.ClearContents()
-
-    def clear_formatting(self):
-        """Removes all formatting from the range including comments and outlines"""
-        self._range.ClearFormats()
-        self._range.ClearComments()
-        self._range.ClearOutline()
-
-    def data_validation_from_list(self, list: list):
-        """Adds data validation to the range based on a list of values.
-
-        This adds a drop down menu to the range allowing users to select a value based
-        on the contents of 'list'. This is not enforced when interacting with Microsoft
-        Excel via this package or VBA however.
-
-        Arguments:
-            list: list, the list of values allowed for this range.
-        """
-        formula = ','.join([str(i) for i in list])
-        self._range.Validation.Delete()
-        self._range.Validation.Add(Type=3, AlertStyle=1, Operator=1, Formula1=formula)
-
-
-class Sheet():
-    """A specific worksheet in a Microsoft Excel workbook.
-
-    This object contains attributes and methods for interacting with the worksheet.
-
-    Attributes:
-        workbook: the Workbook instance that represents the workbook that contains this sheet.
-        sheet: the win32com.client.CDispatch object referring to this worksheet in Microsoft Excel.
-        name: str, the name of the worksheet.
-
-    Arguments:
-        workbook: Workbook, a workbook instance referring to the open
-            workbook that this sheet exists in.
-        name: str or None, the name of the worksheet to access.
-            If None, the active worksheet will be used.
-    """
-    def __init__(self, workbook: Workbook, name: str=None):
-        self.workbook = workbook
-        if name:
-            self.sheet = workbook.app.Worksheets(name)
-        else:
-            self.sheet = workbook.app.ActiveSheet
-
-    @property
-    def name(self):
-        """Returns the name of the worksheet"""
-        return self.sheet.Name
-
-    @name.setter
-    def name(self, name: str):
-        """Renames the worksheet."""
-        self.sheet.Name = name
-
-    def to_csv(self, path:str or None=None,
-               password: str or None=None,
-               write_reserved_password: str or None=None,
-               read_only_recommended: bool=False):
-        """Saves the contents of the worksheet as a .csv file.
-
-        Arguments:
-            path: str or None, the path to the new file. If no path is supplied,
-                the workbook name will be used.
-            password: str or None, the password to add to the new file. If None the new file
-                will not be password-protected.
-            write_reserved_password: str or None, the write-reserved password to add to the new
-                file. If None the new file will not require a password to write to the file.
-            read_only_recommended: bool, if True, the new file will prompt a user to choose
-                between read-only and write mode when opening the new file.
-
-        Raises:
-            ExcelError if the .csv fails to save.
-        """
-        if path is None:
-            path = self.workbook.path.replace(get_extension(self.workbook.path), '')
-        if not get_extension(path) == '.csv':
-            path = path + '.csv'
-        try:
-            self.sheet.SaveAs(path, config.ext_save_codes['.csv'],
-                              password, write_reserved_password, read_only_recommended)
-        # pylint: disable=no-member
-        except pywintypes.com_error as com_error:
-            raise ExcelError(f"Failed to save sheet {self.name} as '{path}'") from com_error
-
-    def open_in_new_workbook(self):
-        """Opens a new workbook that contains only a copy of the sheet."""
-        self.sheet.Copy()
-
-
->>>>>>> d2a051a6
 def excel2df(filepath: str, sheet_name: str):
     """Creates a dataframe based on a provided excel sheet.
     Arguments:
