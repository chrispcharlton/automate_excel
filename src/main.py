"""
    automate_excel: automate Microsoft Excel spreadsheets with python
    Copyright (C) 2020 Chris Charlton
    <https://github.com/chrispcharlton/automate_excel/>
    <chrispcharlton@gmail.com>

    This program is free software: you can redistribute it and/or modify
    it under the terms of the GNU General Public License as published by
    the Free Software Foundation, either version 3 of the License, or
    (at your option) any later version.

    This program is distributed in the hope that it will be useful,
    but WITHOUT ANY WARRANTY; without even the implied warranty of
    MERCHANTABILITY or FITNESS FOR A PARTICULAR PURPOSE.  See the
    GNU General Public License for more details.

    You should have received a copy of the GNU General Public License
    along with this program.  If not, see <https://www.gnu.org/licenses/>.
"""

import os
import re
import atexit
import win32com.client
import pywintypes
import pandas as pd

from src import config
from src.tools import format_values, get_extension, validate_file_type, ExcelError


class Workbook():
    """Opens a connection to a Microsoft Excel application.

    Attributes:
        save_on_close: bool, if True, the open workbook will be automatically saved
        (if possible) when it is closed.
        quit_on_close: bool, if True, the application will be quit when a workbook is closed.
        app: win32com.client.dynamic.CDispatch, the connected Microsoft Excel application.
        workbook: win32com.client.dynamic.CDispatch, the open Excel workbook.

    Arguments:
        filepath: The path to a file to open with Microsoft Excel.
        visible: bool, if False the application will not appear as a visible window.
        save_on_close: bool, if True, the open workbook will be automatically saved
            (if possible) when it is closed.
        quit_on_close: bool, if True, the application will be quit when a workbook is closed.
        display_alerts: bool, if True Microsoft Excel will display pop up alert windows which
            may interrupt control of the application.
        password: str or None, the password required to open the file defined by filepath.
            Not necessary if the file is not password-protected.
        write_reserved_password: str or None, the password required to write
            changes to the file defined by filepath. Not necessary if the file is not
            password-protected or you do not intend to write to the file.
    """
    def __init__(self, filepath:str=None, visible:bool=False, save_on_close:bool=False,
                 quit_on_close:bool=False, display_alerts:bool=False, password:str or None=None,
                 write_reserved_password:str or None=None):
        self.open(validate_file_type(filepath),
                  visible,
                  save_on_close,
                  quit_on_close,
                  display_alerts,
                  password,
                  write_reserved_password)
        atexit.register(self.app.Application.Quit)

    def __enter__(self):
        return self

    def __exit__(self, exctype, excinst, excb):
        self.close()

    def __getitem__(self, item):
        return Range(self.app, item)

    def __setitem__(self, key, value):
        Range(self.app, key).values = value

    @property
    def path(self):
        """Returns the full path to the open workbook as a string."""
        return os.path.join(self.workbook.Path, self.workbook.Name)

    @property
    def dir(self):
        """Returns the path to the directory of the open workbook as a string."""
        return self.workbook.Path

    @property
    def name(self):
        """Returns the file name of the open workbook as a string."""
        return self.app.ActiveWorkbook.Name

    @property
    def sheet_names(self):
        """Returns a list of names of each worksheet in the open workbook."""
        return [sheet.Name for sheet in self.app.Sheets]

    @property
    def active_sheet(self):
        """Returns the name of the currently active worksheet as a string."""
        return Sheet(self)

    @active_sheet.setter
    def active_sheet(self, name:str):
        """Activates the given worksheet.

        Arguments:
            name: str, the name of the worksheet.

        Raises:
            ExcelError if name is not a sheet in the open workbook.
        """
        if not self.sheet_exists(name):
            raise ExcelError(f"No sheet named '{name}' in {self.name}.")
        try:
            self.app.Worksheets(name).Activate()
        # pylint: disable=no-member
        except pywintypes.com_error as com_error:
            raise ExcelError(f"Could not open sheet '{name}'.") from com_error

    def open(self, filepath:str or None, visible:bool, save_on_close:bool,
             quit_on_close:bool, display_alerts:bool, password: str or None,
             write_reserved_password:str or None):
        """Opens a Microsoft Excel application.

        If a string is passed to the filepath argument the application will attempt to open that file.
        If the file does not exist a new file will be opened and saved to the provided filepath.

        Arguments:
            filepath: The path to a file to open with Microsoft Excel.
            visible: bool, if False the application will not appear as a visible window.
            save_on_close: bool, if True, the open workbook will be automatically saved
                (if possible) when it is closed.
            quit_on_close: bool, if True, the application will be quit when a workbook is closed.
            display_alerts: bool, if True Microsoft Excel will display pop up alert windows.
                This may interrupt control of the application.
            password: str or None, the password required to open the file defined by filepath.
                Not necessary if the file is not password-protected.
            write_reserved_password: str or None, the password required to write changes to
                the file defined by filepath. Not necessary if the file is not password-protected
                or you do not intend to write to the file.

        Returns:
            self

        Raises:
            ExcelError if a connection to the Microsoft Excel application could not be established.
            ExcelError if the file passed to filepath fails to open.
        """
        try:
            self.app = win32com.client.dynamic.Dispatch('Excel.Application')
        # pylint: disable=no-member
        except pywintypes.com_error as com_error:
            raise ExcelError('Could not open Microsoft Excel Application.') from com_error
        self.app.Visible = visible
        self.app.Application.DisplayAlerts = display_alerts
        self.app.AskToUpdateLinks = False

        self.save_on_close = save_on_close
        self.quit_on_close = quit_on_close

        if filepath is not None and os.path.exists(filepath):
            path = os.path.abspath(filepath)
            try:
                # TODO: provide options for the inputs that are hardcoded in the Open() call
                self.workbook = self.app.Application.Workbooks.Open(path, False, False,
                                                                    None, password,
                                                                    write_reserved_password)
            # pylint: disable=no-member
            except pywintypes.com_error as com_error:
                raise ExcelError(f"Could not open file '{filepath}'.") from com_error
        else:
            self.workbook = self.app.Application.Workbooks.Add()
            if filepath:
                path = os.path.abspath(filepath)
                self.save_as(path)
        return self

    def close(self):
        """Closes the current open workbook.

        If the save_on_close attribute is True, the workbook will be saved before closing.
        If the quit_on_close attribute is True the Microsoft Excel application will be quit as
        well. Note that this will also close workbooks that were not opened with this instance
        of the application.
        """
        self.workbook.Close(self.save_on_close)
        if self.quit_on_close:
            self.quit()

    def quit(self):
        """Closes the Excel application."""
        self.app.Application.Quit()

    def sheet(self, name: str):
        """Returns a connection to a specific sheet.

        Note that this will not make the sheet the active sheet. It is generally preferable
        to interact with worksheets via the active_sheet property for this reason.

        Arguments:
            name: str, the name of the worksheet.

        Returns:
            A Sheet object.

        Raises:
            ExcelError if 'name' is not a sheet in the open workbook.
        """
        if not self.sheet_exists(name):
            raise ExcelError(f"No sheet named '{name}' in {self.name}.")
        return Sheet(self, name)

    def sheet_exists(self, name: str):
        """Checks if a worksheet exists in the open workbook.

        Arguments:
            name: str, the name of the worksheet.

        Returns:
            True if there is a sheet called 'name' in the open workbook, otherwise False.
        """
        return name in self.sheet_names

    def add_sheet(self, name:str, before:str or None=None, after:str or None=None):
        """Creates a new sheet in the open workbook.

        If no sheet names are passed to before or after, the sheet will be created
        behind all existing sheets.

        Arguments:
            name: str, the name to give the new worksheet.
            before: str or None, name of the worksheet to insert the new worksheet in front of.
            after: str or None, name of the worksheet to insert the new worksheet behind.

        Returns:
            A Sheet object connected to the new worksheet.

        Raises:
            ExcelError if a sheet with the given name already exists in the open workbook.
        """
        if not self.sheet_exists(name):
            if before:
                before = self.app.Worksheets(before)
            if after:
                after = self.app.Worksheets(after)
            if not before and not after:
                after = self.app.Worksheets(self.app.Worksheets.Count)
            newsheet = self.app.Worksheets.Add(Before=before, After=after)
            newsheet.Name = name
        else:
            raise ExcelError(f"'{name}' is already a sheet in {self.name}.")
        return Sheet(self, name)

    def save(self):
        """Saves the open workbook.

        Raises:
            ExcelError if saving failed.
        """
        try:
            self.app.ActiveWorkbook.Save()
        # pylint: disable=no-member
        except pywintypes.com_error as com_error:
            raise ExcelError(f"Failed to save workbook '{self.name}'") from com_error

    def save_as(self, filepath:str, password:str or None=None,
                write_reserved_password:str or None=None,
                read_only_recommended:bool=False):
        """Saves the open workbook as a new file.

        The new file will become the open workbook. If the provided filepath includes a file
        extension, the new file will be of that type. Otherwise the new file type will be the
        default save format of the Microsoft Excel application being used.

        Arguments:
            filepath: The path to save the new file as.
            password: str or None, the password to add to the new file.
                not password-protected.
            write_reserved_password: str or None, the write-reserved password to add to the new file.
                If None the new file will not require a password to write to the file.
            read_only_recommended: bool, if True, the new file will prompt a user to choose between
                read-only and write mode when opening the new file.

        Raises:
            ExcelError if the file can not be saved.
        """
        ext = get_extension(filepath)
        if ext is not None:
            validate_file_type(filepath)
            code = config.ext_save_codes[ext]
        else:
            code = self.app.DefaultSaveFormat
        try:
            self.app.ActiveWorkbook.SaveAs(filepath, code, password,
                                           write_reserved_password,
                                           read_only_recommended)
        except Exception as excel_error:
            raise ExcelError(f"Could not save workbook '{self.name}' as '{filepath}.' \n"
                             f"Check that the destination path is correctly formatted.") from excel_error

    def save_copy_as(self, filepath: str):
        """Saves a copy of the open workbook as a new file.

        The copy is a different file from the open workbook. When saving a copy, the filepath
        must include the file type extension.

        Arguments:
            filepath: The path to save the new file as.

        Raises:
            ExcelError if the file can not be saved.
        """
        ext = get_extension(filepath)
        if ext is not None:
            validate_file_type(ext)
        else:
            raise ExcelError('Saving as a copy requires the path to include a file extension.')
        try:
            self.app.ActiveWorkbook.SaveCopyAs(filepath)
        except Exception as excel_error:
            raise ExcelError(f"Could not save a copy of workbook '{self.name}' as '{filepath}.' \n"
                             f"Check that the destination path is correctly formatted.") from excel_error

    def calculate(self, active_sheet_only: bool=False):
        """Recalculates the values of any cells containing formulas.

        Arguments:
            active_sheet_only: bool, if True only formulas on the active sheet will be recalculated.
        """
        if active_sheet_only:
            self.app.ActiveSheet.Calculate()
        else:
            self.app.Application.Calculate()

    def run_macro(self, name: str):
        """Runs a macro of the open workbook.

        Arguments:
            name: str, the name of the macro to run.

        Raises:
            ExcelError if an error occurs will trying to run the macro.
        """
        try:
            self.app.Application.Run(name)
        except Exception as excel_error:
            raise ExcelError(f"Could not run macro '{name}' in workbook '{self.name}'.") from excel_error

    def autofit(self):
        self.workbook.ActiveSheet.Columns.AutoFit()


class Range():
    """An object representing a range of cells in a Microsoft Excel workbook.

    Attributes:
        app: the Microsoft Excel application that the workbook the range belongs to is open in.
        sheet: the win32com.client.CDispatch object referring to the worksheet that
            this cell range is on.
        dim: tuple, the number of columns, rows in this range.
        rows: int, the number of rows in the range.
        columns: int, the number of columns in the range.
        values: tuple, the values of the cells in the range.
        name: str or None, name of the range in the workbook if it has one.
        start_cell: The first cell in the range (top-left corner).
        address: str, refers to the definition of the range (without $). e.g. 'A1:B2'.
        number_format: str, code denoting the formatting rules for numbers in this cell.
        has_data_validation: bool, True if a range has data validation rules applied.
        comment: str or None, the comment (if any) attached to the first cell in the range.
        _range: the win32com.client.CDispatch object referring to this range.

    Arguments:
        application: win32com.client.CDispatch, the Microsoft Excel application that the workbook
            the range belongs to is open in.
        range: str, the cell reference in Microsoft Excel syntax.
    """
    def __init__(self, application: win32com.client.CDispatch, range: str):
        self.app = application
        try:
            self._range = application.Range(range)
        # pylint: disable=no-member
        except pywintypes.com_error as com_error:
            raise ExcelError('Could not find range "' + range + '"') from com_error

    def __len__(self):
        list_of_values = [element for tupl in self._range for element in tupl]
        return len(list_of_values)

    def __eq__(self, other):
        return self.address == other.address and self.sheet == other.sheet and self.app == other.app

    @property
    def sheet(self):
        """Returns the win32com.client.CDispatch object referring to the worksheet
        that this cell range is on"""
        return self._range.Worksheet

    @property
    def dim(self):
        """Returns the number of columns, rows in this range as a tuple"""
        return self._range.Columns.Count, self._range.Rows.Count

    @property
    def rows(self):
        """Returns the amount of rows in the range"""
        return self._range.Rows.Count

    @property
    def columns(self):
        """Returns the amount of columns in the range"""
        return self._range.Columns.Count

    @property
    def values(self):
        """Returns the values of the cells in the range"""
        return self._range.Value2

    @property
    def name(self):
        """Returns the name of the range if applicable"""
        try:
            return self._range.Name.Name
        # pylint: disable=no-member
        except pywintypes.com_error:
            return None

    @property
    def start_cell(self):
        """Returns the first cell in the range"""
        return self.address.split(':')[0]

    @property
    def address(self):
        """Returns the definition of the range (without $)"""
        return re.sub('\$','', self._range.Address)

    @property
    def number_format(self):
        """Returns code denoting the formatting rules for numbers in this cell."""
        return self._range.NumberFormat

    @property
    def has_data_validation(self):
        """Returns a bool dependant on whether the range has data validation."""
        try:
            type = self._range.Validation.Type
            return True
        except:
            return False

    @property
    def comment(self):
        """Returns the comment (if any) attached to the first cell in the range."""
        if self._range.Cells(1).Comment:
            return self._range.Cells(1).Comment.Text()
        return None

    @comment.setter
    def comment(self, text: str):
        """Adds a comment to the first cell in a range.

        For example, if the range is 'A1:B2' then the comment will be added to cell 'A1'.
        Other comments will be removed from the cell.

        Arguments:
            text: str, the comment to add.
        """
        self.clear('comments')
        if text is not None:
            self._range.Cells(1).AddComment(text)

    @values.setter
    def values(self, values):
        """Sets the values of the cells in a range.

<<<<<<< HEAD
        The values can be single values, for example:
            >>>spreadsheet['A1'].values = 1
            >>>spreadsheet['A1:B2'].values = 'abc'

        Or an iterable (which can contain other iterables to form a matrix-like data structure),
        for example:
            >>>spreadsheet['A1:B2'].values = (('a', 'b'), ('c', 'd'))

        Or a pandas DataFrame. If a DataFrame is passed the column names and index will not be
        inserted, only the values of the DataFrame will be used.

        Arguments:
            values: the values to insert into cells. This can be a single value (will set only
            the first cell of the range), an iterable or a pandas DataFrame. If fewer values are
            passed then there are cells in the range, the remaining cells will be left blank.
=======
        Arguments:
            values: the values to insert into cells. This can be a single value (will set only the first cell of the
                range), an iterable or a pandas DataFrame. If fewer values are passed then there are cells in the range,
                the remaining cells will be left blank.

        Examples:
            The values can be single values, for example:
                >>>spreadsheet['A1'].values = 1

                >>>spreadsheet['A1:B2'].values = 'abc'

            Or an iterable (which can contain other iterables to form a matrix-like data structure), for example:
                >>>spreadsheet['A1:B2'].values = (('a', 'b'), ('c', 'd'))

            Or a pandas DataFrame. If a DataFrame is passed the column names and index will not be inserted, only the
            values of the DataFrame will be used.
>>>>>>> cdc58f92
        """
        if isinstance(values, pd.core.frame.DataFrame):
            values = tuple(map(tuple, values.values))
        values = format_values(values, self.rows, self.columns)
        self._range.Value2 = values

    @name.setter
    def name(self, name: str):
        """Adds a name to the range."""
        self.app.Names.Add(Name=name, RefersTo=self.app.ActiveSheet.Range(self.address))

    @number_format.setter
    def number_format(self, format_string: str):
        """Sets the number format of the range to a given code.

        For more information on number format codes in Microsoft Excel, see
        https://support.office.com/en-gb/article/number-format-codes-5026bbd6-04bc-48cd-bf33-80f18b4eae68?ui=en-US&rs=en-GB&ad=GB
        """
        self._range.NumberFormat = format_string

    def calculate(self):
        """Recalculates the values of any formulas in the range."""
        self._range.Calculate()

    def select_table(self):
        """Adds all non-empty adjacent cells to the range.

<<<<<<< HEAD
        The current range will be extended both horizontally and vertically until a
        blank cell is encountered. Similar in functionality to using
        ctrl + shift + down/right arrow keys in Microsoft Excel.
=======
        The current range will be extended first horizontally and then vertically until a blank cell is encountered.
        Similar in functionality to using ctrl + shift + down/right arrow keys in Microsoft Excel.
>>>>>>> cdc58f92

        Returns:
            Self, after modifying self._range to be the new range.

        Examples:
            The table selection is done by referencing the starting cell as follows:
                >>>spreadsheet['B10'].select_table()
        """
        if self.app.Range(self.start_cell).GetOffset(0, 1).Value2 is None:
            end_column = re.findall('[A-Z]+',
                                    self.start_cell)[0]
        else:
            end_column = re.findall('[A-Z]+',
                                    self.app.Range(self.start_cell)
                                    .End(config.xlToRight)
                                    .Address
                                    .replace('$', ''))[0]
        if self.app.Range(self.start_cell).GetOffset(1, 0).Value2 is None:
            end_index = re.findall('[0-9]+',
                                    self.start_cell)[0]
        else:
            end_index = re.findall('[0-9]+',
                                   self.app.Range(self.start_cell)
                                   .End(config.xlDown)
                                   .Address
                                   .replace('$', ''))[0]
        end_cell = ''.join([end_column,end_index])
        self._range = self.app.Range(':'.join([self.start_cell,
                                               end_cell]))
        return self

    def to_dataframe(self, header: bool=False, index: bool=False):
        """Returns a pandas DataFrame of the values in the range.

        Arguments:
            header: bool, if True, the first row in the range will be used as column names.
            index: bool, if True, the first column in the range will be used as index names.

        Returns:
            A pandas DataFrame.
        """
        if self.values:
            dataframe = pd.DataFrame(list(self.values))
            if header:
                dataframe.columns = dataframe.iloc[0]
                dataframe = dataframe.iloc[1:]
            if index:
                dataframe.set_index(dataframe.columns[0],drop=True,inplace=True)
            return dataframe
        return None

    def copy(self):
        """Copies the range to clipboard."""
        self._range.Select()
        self._range.Copy()

    def cut(self):
        """Copies the range to clipboard and clears the range."""
        self._range.Select()
        self._range.Cut()

    def paste(self):
        """Paste from clipboard into the range."""
        self._range.Select()
        self.app.ActiveSheet.Paste()

    def clear(self, type='all'):
        """Removes things from the range.

        There are 5 possible values for 'type':
            all: clear everything from the range (including values).
            contents: clear values.
            formats: clear formatting.
            comments: clear any comments.
            outlines: clear any outlines.

        By default, everything will be cleared from the range.

        Arguments:
            type: str, what to clear from the range.

        Raises:
            ExcelError if a type that is not handled is passed.
        """
        if type == 'all':
            self._range.Clear()
        elif type == 'contents':
            self._range.ClearContents()
        elif type == 'formats':
            self._range.ClearFormats()
        elif type == 'comments':
            self._range.ClearComments()
        elif type == 'outlines':
            self._range.ClearOutline()
        else:
            raise ExcelError(f"'{type}' is not a valid argument for Range.clear().")

    def data_validation_from_list(self, list: list):
        """Adds data validation to the range based on a list of values.

        This adds a drop down menu to the range allowing users to select a value based
        on the contents of 'list'. This is not enforced when interacting with Microsoft
        Excel via this package or VBA however.

        Arguments:
            list: list, the list of values allowed for this range.
        """
        formula = ','.join([str(i) for i in list])
        self._range.Validation.Delete()
        self._range.Validation.Add(Type=3, AlertStyle=1, Operator=1, Formula1=formula)


class Sheet():
    """A specific worksheet in a Microsoft Excel workbook.

    This object contains attributes and methods for interacting with the worksheet.

    Attributes:
        workbook: the Workbook instance that represents the workbook that contains this sheet.
        sheet: the win32com.client.CDispatch object referring to this worksheet in Microsoft Excel.
        name: str, the name of the worksheet.

    Arguments:
        workbook: Workbook, a workbook instance referring to the open
            workbook that this sheet exists in.
        name: str or None, the name of the worksheet to access.
            If None, the active worksheet will be used.
    """
    def __init__(self, workbook: Workbook, name: str=None):
        self.workbook = workbook
        if name:
            self.sheet = workbook.app.Worksheets(name)
        else:
            self.sheet = workbook.app.ActiveSheet

    @property
    def name(self):
        """Returns the name of the worksheet"""
        return self.sheet.Name

    @name.setter
    def name(self, name: str):
        """Renames the worksheet."""
        self.sheet.Name = name

    def to_csv(self, path:str or None=None,
               password: str or None=None,
               write_reserved_password: str or None=None,
               read_only_recommended: bool=False):
        """Saves the contents of the worksheet as a .csv file.

        Arguments:
            path: str or None, the path to the new file. If no path is supplied,
                the workbook name will be used.
            password: str or None, the password to add to the new file. If None the new file
                will not be password-protected.
            write_reserved_password: str or None, the write-reserved password to add to the new
                file. If None the new file will not require a password to write to the file.
            read_only_recommended: bool, if True, the new file will prompt a user to choose
                between read-only and write mode when opening the new file.

        Raises:
            ExcelError if the .csv fails to save.
        """
        if path is None:
            path = self.workbook.path.replace(get_extension(self.workbook.path), '')
        if not get_extension(path) == '.csv':
            path = path + '.csv'
        try:
            self.sheet.SaveAs(path, config.ext_save_codes['.csv'],
                              password, write_reserved_password, read_only_recommended)
        # pylint: disable=no-member
        except pywintypes.com_error as com_error:
            raise ExcelError(f"Failed to save sheet {self.name} as '{path}'") from com_error

    def open_in_new_workbook(self):
        """Opens a new workbook that contains only a copy of the sheet."""
        self.sheet.Copy()


def excel2df(filepath: str, sheet_name: str):
    """Creates a dataframe based on a provided excel sheet.

    Arguments:
        filepath: str, the path to the excel file
        sheet_name: str, the specific sheet name to be converted

    Returns:
        A dataframe based on the sheet specified.
        """
    with Workbook(filepath) as excel:
        temp_path = 'C:\\Windows\\Temp\\tmpExcel.csv'
        excel.app.Application.DisplayAlerts = False
        if sheet_name:
            excel.active_sheet = sheet_name
        excel.save_as(temp_path)
    dataframe = pd.read_csv(temp_path)
    os.unlink(temp_path)
    return dataframe<|MERGE_RESOLUTION|>--- conflicted
+++ resolved
@@ -476,23 +476,6 @@
     def values(self, values):
         """Sets the values of the cells in a range.
 
-<<<<<<< HEAD
-        The values can be single values, for example:
-            >>>spreadsheet['A1'].values = 1
-            >>>spreadsheet['A1:B2'].values = 'abc'
-
-        Or an iterable (which can contain other iterables to form a matrix-like data structure),
-        for example:
-            >>>spreadsheet['A1:B2'].values = (('a', 'b'), ('c', 'd'))
-
-        Or a pandas DataFrame. If a DataFrame is passed the column names and index will not be
-        inserted, only the values of the DataFrame will be used.
-
-        Arguments:
-            values: the values to insert into cells. This can be a single value (will set only
-            the first cell of the range), an iterable or a pandas DataFrame. If fewer values are
-            passed then there are cells in the range, the remaining cells will be left blank.
-=======
         Arguments:
             values: the values to insert into cells. This can be a single value (will set only the first cell of the
                 range), an iterable or a pandas DataFrame. If fewer values are passed then there are cells in the range,
@@ -509,7 +492,6 @@
 
             Or a pandas DataFrame. If a DataFrame is passed the column names and index will not be inserted, only the
             values of the DataFrame will be used.
->>>>>>> cdc58f92
         """
         if isinstance(values, pd.core.frame.DataFrame):
             values = tuple(map(tuple, values.values))
@@ -537,14 +519,8 @@
     def select_table(self):
         """Adds all non-empty adjacent cells to the range.
 
-<<<<<<< HEAD
-        The current range will be extended both horizontally and vertically until a
-        blank cell is encountered. Similar in functionality to using
-        ctrl + shift + down/right arrow keys in Microsoft Excel.
-=======
         The current range will be extended first horizontally and then vertically until a blank cell is encountered.
         Similar in functionality to using ctrl + shift + down/right arrow keys in Microsoft Excel.
->>>>>>> cdc58f92
 
         Returns:
             Self, after modifying self._range to be the new range.
